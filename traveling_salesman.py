import numpy as np
import pygad
import time
import matplotlib.pyplot as plt
from matplotlib.animation import FuncAnimation
from matplotlib.widgets import Button, Slider

<<<<<<< HEAD
# Example: 20 cities with random coordinates
num_cities = 20
np.random.seed(42) # For reproducibility 
city_coords = np.random.rand(num_cities, 2) * 100  # (x, y) between 0–100

# Distance matrix
=======
# ---- Setup problem ----
num_cities = 100
np.random.seed(42)
city_coords = np.random.rand(num_cities, 2) * 100  # random cities
>>>>>>> cfe7689e
dist_matrix = np.sqrt(((city_coords[:, None, :] - city_coords[None, :, :])**2).sum(axis=2))

def fitness_func(ga, solution, sol_idx):
    tour_length = 0
    for i in range(len(solution) - 1):
        tour_length += dist_matrix[int(solution[i]), int(solution[i+1])]
    tour_length += dist_matrix[int(solution[-1]), int(solution[0])]
    return -tour_length

gene_space = list(range(num_cities))

# store history = (tour, cost, generation)
history = []

def on_generation(ga):
    best_solution, best_fitness, _ = ga.best_solution()
    best_solution = np.array(best_solution, dtype=int)
    best_cost = -best_fitness
    history.append((best_solution, best_cost, ga.generations_completed))

ga = pygad.GA(
    num_generations=200,
    num_parents_mating=20,
    fitness_func=fitness_func,
    sol_per_pop=50,
    num_genes=num_cities,
    gene_space=gene_space,
    parent_selection_type="tournament",
    keep_parents=5,
    crossover_type="single_point",
    mutation_type="random",
    mutation_percent_genes=20,
    allow_duplicate_genes=False
)

ga.on_generation = on_generation
start = time.time()
ga.run()
elapsed = time.time() - start

best_solution, best_fitness, _ = ga.best_solution()
best_cost = -best_fitness
print(f"Time Passed: {elapsed:.6f} seconds")
print(f"Best Tour Cost: {best_cost:.6f}")

# ---- Animation ----
fig, ax1 = plt.subplots(figsize=(8,6))
plt.subplots_adjust(bottom=0.25)

# plot placeholders
current_line, = ax1.plot([], [], '-o', color="blue", label="Current")
best_line, = ax1.plot([], [], '-o', color="green", alpha=0.6, label="Best So Far")

# scatter cities
ax1.scatter(city_coords[:, 0], city_coords[:, 1], c="red", s=40)
for idx, (x, y) in enumerate(city_coords):
    ax1.text(x+1, y+1, str(idx), fontsize=8)

metrics_box = ax1.text(0.02, 0.98, "", transform=ax1.transAxes,
                       verticalalignment="top", fontsize=10,
                       bbox=dict(facecolor="white", alpha=0.7))

ax1.legend()

def update(frame_idx):
    tour_indices, cost, gen = history[frame_idx]
    tour_coords = np.vstack([city_coords[tour_indices], city_coords[tour_indices[0]]])
    current_line.set_data(tour_coords[:, 0], tour_coords[:, 1])

    # Best so far
    best_so_far_idx = np.argmin([h[1] for h in history[:frame_idx+1]])
    best_tour_indices = history[best_so_far_idx][0]
    best_tour_coords = np.vstack([city_coords[best_tour_indices], city_coords[best_tour_indices[0]]])
    best_line.set_data(best_tour_coords[:, 0], best_tour_coords[:, 1])

    gap_to_current_best = (cost - best_cost) / best_cost * 100
    metrics_text = (
        f"Generation: {gen}\n"
        f"Current cost: {cost:.2f}\n"
        f"Best cost: {best_cost:.2f}\n"
        f"Gap: {gap_to_current_best:.2f}%"
    )
    metrics_box.set_text(metrics_text)
    return current_line, best_line, metrics_box

ani = FuncAnimation(fig, update, frames=len(history), interval=200,
                    blit=False, repeat=False)

# ---- Controls ----
ax_pause = plt.axes([0.4, 0.05, 0.15, 0.05])
ax_speed = plt.axes([0.65, 0.05, 0.25, 0.03])
pause_button = Button(ax_pause, 'Pause/Resume')
speed_slider = Slider(ax_speed, 'Speed', 0.25, 5.0, valinit=1.0, valstep=0.25)

is_paused = False

def toggle_pause(event):
    if is_paused:
        ani.event_source.start()
    else:
        ani.event_source.stop()
    is_paused = not is_paused

def update_speed(val):
    new_interval = int(200 / val)
    ani.event_source.interval = new_interval

pause_button.on_clicked(toggle_pause)
speed_slider.on_changed(update_speed)

plt.show()<|MERGE_RESOLUTION|>--- conflicted
+++ resolved
@@ -5,19 +5,10 @@
 from matplotlib.animation import FuncAnimation
 from matplotlib.widgets import Button, Slider
 
-<<<<<<< HEAD
-# Example: 20 cities with random coordinates
-num_cities = 20
-np.random.seed(42) # For reproducibility 
-city_coords = np.random.rand(num_cities, 2) * 100  # (x, y) between 0–100
-
-# Distance matrix
-=======
 # ---- Setup problem ----
 num_cities = 100
 np.random.seed(42)
 city_coords = np.random.rand(num_cities, 2) * 100  # random cities
->>>>>>> cfe7689e
 dist_matrix = np.sqrt(((city_coords[:, None, :] - city_coords[None, :, :])**2).sum(axis=2))
 
 def fitness_func(ga, solution, sol_idx):
